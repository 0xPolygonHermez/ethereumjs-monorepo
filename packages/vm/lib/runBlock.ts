--- conflicted
+++ resolved
@@ -236,11 +236,6 @@
   const receipts = []
   const txResults = []
 
-  let cliqueBeneficiary
-  if (this._common.consensusType() === 'poa' && 'cliqueSigner' in block.header) {
-    cliqueBeneficiary = block.header.cliqueSigner()
-  }
-
   /*
    * Process transactions
    */
@@ -269,11 +264,7 @@
       block,
       skipBalance,
       skipNonce,
-<<<<<<< HEAD
-      cliqueBeneficiary,
-=======
       blockGasUsed: gasUsed,
->>>>>>> 0e7a82af
     })
     txResults.push(txRes)
 
