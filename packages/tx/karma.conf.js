process.env.ethTest = 'TransactionTests'

module.exports = function (config) {
  config.set({
<<<<<<< HEAD
=======
    browserNoActivityTimeout: 60000,
>>>>>>> d246b2b2
    frameworks: ['browserify', 'tap'],
    // the official transaction's test suite is disabled for now, see https://github.com/ethereumjs/ethereumjs-testing/issues/40
    files: ['./test-build/test/api.js'],
    preprocessors: {
      './test-build/**/*.js': ['browserify'],
    },
    browsers: ['FirefoxHeadless', 'ChromeHeadless'],
    singleRun: true,
<<<<<<< HEAD
    browserNoActivityTimeout: 60000,
=======
>>>>>>> d246b2b2
  })
}<|MERGE_RESOLUTION|>--- conflicted
+++ resolved
@@ -2,10 +2,7 @@
 
 module.exports = function (config) {
   config.set({
-<<<<<<< HEAD
-=======
     browserNoActivityTimeout: 60000,
->>>>>>> d246b2b2
     frameworks: ['browserify', 'tap'],
     // the official transaction's test suite is disabled for now, see https://github.com/ethereumjs/ethereumjs-testing/issues/40
     files: ['./test-build/test/api.js'],
@@ -14,9 +11,5 @@
     },
     browsers: ['FirefoxHeadless', 'ChromeHeadless'],
     singleRun: true,
-<<<<<<< HEAD
-    browserNoActivityTimeout: 60000,
-=======
->>>>>>> d246b2b2
   })
 }